import "./App.css";
import WebRTCRoom from "./components/WebRTCRoom";

function App() {
  const signalingUrl =
    import.meta.env.VITE_SIGNALING_URL ||
    "https://naviora-non-prod-api.cookie-candy.id.vn";
<<<<<<< HEAD
=======
  // const signalingUrl = "http://localhost:3000";
>>>>>>> 94397d8f
  return (
    <div style={{ padding: 16 }}>
      <h2>WebRTC Demo</h2>
      <WebRTCRoom signalingUrl={signalingUrl} />
    </div>
  );
}

export default App;<|MERGE_RESOLUTION|>--- conflicted
+++ resolved
@@ -5,10 +5,7 @@
   const signalingUrl =
     import.meta.env.VITE_SIGNALING_URL ||
     "https://naviora-non-prod-api.cookie-candy.id.vn";
-<<<<<<< HEAD
-=======
   // const signalingUrl = "http://localhost:3000";
->>>>>>> 94397d8f
   return (
     <div style={{ padding: 16 }}>
       <h2>WebRTC Demo</h2>
